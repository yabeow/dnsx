<<<<<<< HEAD
FROM golang:1.18.1-alpine3.14 AS build-env
=======
FROM golang:1.17.8-alpine3.14 AS build-env
RUN apk add --no-cache build-base
>>>>>>> 5cb005c1
RUN go install -v github.com/projectdiscovery/dnsx/cmd/dnsx@latest

FROM alpine:3.15.4
RUN apk add --no-cache bind-tools ca-certificates
COPY --from=build-env /go/bin/dnsx /usr/local/bin/dnsx
ENTRYPOINT ["dnsx"]<|MERGE_RESOLUTION|>--- conflicted
+++ resolved
@@ -1,12 +1,8 @@
-<<<<<<< HEAD
-FROM golang:1.18.1-alpine3.14 AS build-env
-=======
 FROM golang:1.17.8-alpine3.14 AS build-env
 RUN apk add --no-cache build-base
->>>>>>> 5cb005c1
 RUN go install -v github.com/projectdiscovery/dnsx/cmd/dnsx@latest
 
-FROM alpine:3.15.4
+FROM alpine:3.15.0
 RUN apk add --no-cache bind-tools ca-certificates
 COPY --from=build-env /go/bin/dnsx /usr/local/bin/dnsx
 ENTRYPOINT ["dnsx"]