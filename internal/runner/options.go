--- conflicted
+++ resolved
@@ -160,7 +160,21 @@
 	if options.Response && options.ResponseOnly {
 		gologger.Fatal().Msgf("resp and resp-only can't be used at the same time")
 	}
-<<<<<<< HEAD
+
+	wordListPresent := options.WordList != ""
+	domainsPresent := options.Domains != ""
+	hostsPresent := options.Hosts != ""
+
+	if hostsPresent && (wordListPresent || domainsPresent) {
+		gologger.Fatal().Msgf("list(l) flag can not be used domain(d) or wordlist(w) flag")
+	}
+
+	if wordListPresent && !domainsPresent {
+		gologger.Fatal().Msg("missing domain(d) flag required with wordlist(w) input")
+	}
+	if domainsPresent && !wordListPresent {
+		gologger.Fatal().Msgf("missing wordlist(w) flag required with domain(d) input")
+	}
 
 	// stdin can be set only on one flag
 	if argumentHasStdin(options.Domains) && argumentHasStdin(options.WordList) {
@@ -170,22 +184,6 @@
 
 func argumentHasStdin(arg string) bool {
 	return arg == stdinMarker
-=======
-	wordListPresent := options.WordList != ""
-	domainsPresent := options.Domains != ""
-	hostsPresent := options.Hosts != ""
-
-	if hostsPresent && (wordListPresent || domainsPresent) {
-		gologger.Fatal().Msgf("list(l) flag can not be used domain(d) or wordlist(w) flag")
-	}
-
-	if wordListPresent && !domainsPresent {
-		gologger.Fatal().Msg("missing domain(d) flag required with wordlist(w) input")
-	}
-	if domainsPresent && !wordListPresent {
-		gologger.Fatal().Msgf("missing wordlist(w) flag required with domain(d) input")
-	}
->>>>>>> 01d5d459
 }
 
 // configureOutput configures the output on the screen
