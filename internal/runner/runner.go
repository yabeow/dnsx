package runner

import (
	"bufio"
	"fmt"
	"os"
	"strings"
	"sync"
	"time"

	"github.com/miekg/dns"
	"github.com/projectdiscovery/clistats"
	"github.com/projectdiscovery/dnsx/libs/dnsx"
	"github.com/projectdiscovery/gologger"
	"github.com/projectdiscovery/hmap/store/hybrid"
	"github.com/projectdiscovery/iputil"
	"github.com/projectdiscovery/mapcidr"
	retryabledns "github.com/projectdiscovery/retryabledns"
	"go.uber.org/ratelimit"
)

// Runner is a client for running the enumeration process.
type Runner struct {
	options          *Options
	dnsx             *dnsx.DNSX
	wgoutputworker   *sync.WaitGroup
	wgresolveworkers *sync.WaitGroup
	wgwildcardworker *sync.WaitGroup
	workerchan       chan string
	outputchan       chan string
	wildcardchan     chan struct{}
	limiter          ratelimit.Limiter
	hm               *hybrid.HybridMap
	stats            clistats.StatisticsClient
}

// New creates new runner instance
func New(options *Options) (*Runner, error) {
	dnsxOptions := dnsx.DefaultOptions
	dnsxOptions.MaxRetries = options.Retries
	dnsxOptions.TraceMaxRecursion = options.TraceMaxRecursion

	if options.Resolvers != "" {
		dnsxOptions.BaseResolvers = []string{}
		// If it's a file load resolvers from it
		if fileExists(options.Resolvers) {
			rs, err := linesInFile(options.Resolvers)
			if err != nil {
				gologger.Fatal().Msgf("%s\n", err)
			}
			for _, rr := range rs {
				dnsxOptions.BaseResolvers = append(dnsxOptions.BaseResolvers, prepareResolver(rr))
			}
		} else {
			// otherwise gets comma separated ones
			for _, rr := range strings.Split(options.Resolvers, ",") {
				dnsxOptions.BaseResolvers = append(dnsxOptions.BaseResolvers, prepareResolver(rr))
			}
		}
	}

	var questionTypes []uint16
	if options.A {
		questionTypes = append(questionTypes, dns.TypeA)
	}
	if options.AAAA {
		questionTypes = append(questionTypes, dns.TypeAAAA)
	}
	if options.CNAME {
		questionTypes = append(questionTypes, dns.TypeCNAME)
	}
	if options.PTR {
		questionTypes = append(questionTypes, dns.TypePTR)
	}
	if options.SOA {
		questionTypes = append(questionTypes, dns.TypeSOA)
	}
	if options.TXT {
		questionTypes = append(questionTypes, dns.TypeTXT)
	}
	if options.MX {
		questionTypes = append(questionTypes, dns.TypeMX)
	}
	if options.NS {
		questionTypes = append(questionTypes, dns.TypeNS)
	}
	// If no option is specified or wildcard filter has been requested use query type A
	if len(questionTypes) == 0 || options.WildcardDomain != "" {
		options.A = true
		questionTypes = append(questionTypes, dns.TypeA)
	}
	dnsxOptions.QuestionTypes = questionTypes

	dnsX, err := dnsx.New(dnsxOptions)
	if err != nil {
		return nil, err
	}

	limiter := ratelimit.NewUnlimited()
	if options.RateLimit > 0 {
		limiter = ratelimit.New(options.RateLimit)
	}

	hm, err := hybrid.New(hybrid.DefaultDiskOptions)
	if err != nil {
		return nil, err
	}

	var stats clistats.StatisticsClient
	if options.ShowStatistics {
		stats, err = clistats.New()
		if err != nil {
			return nil, err
		}
	}

	r := Runner{
		options:          options,
		dnsx:             dnsX,
		wgoutputworker:   &sync.WaitGroup{},
		wgresolveworkers: &sync.WaitGroup{},
		wgwildcardworker: &sync.WaitGroup{},
		workerchan:       make(chan string),
		wildcardchan:     make(chan struct{}),
		limiter:          limiter,
		hm:               hm,
		stats:            stats,
	}

	return &r, nil
}

// InputWorker handle parsing and elaborating the input
func (r *Runner) InputWorker() {
	r.hm.Scan(func(k, _ []byte) error {
		if r.options.ShowStatistics {
			r.stats.IncrementCounter("requests", len(r.dnsx.Options.QuestionTypes))
		}
		r.workerchan <- string(k)
		return nil
	})
	close(r.workerchan)
}

func (r *Runner) prepareInput() error {
	// process file if specified
	var f *os.File
	stat, _ := os.Stdin.Stat()
	if r.options.Hosts != "" {
		var err error
		f, err = os.Open(r.options.Hosts)
		if err != nil {
			return err
		}
		defer f.Close() //nolint
	} else if (stat.Mode() & os.ModeCharDevice) == 0 {
		f = os.Stdin
	} else {
		return fmt.Errorf("hosts file or stdin not provided")
	}

	numHosts := 0
	sc := bufio.NewScanner(f)
	for sc.Scan() {
		item := strings.TrimSpace(sc.Text())
		hosts := []string{item}
		if iputil.IsCIDR(item) {
			hosts, _ = mapcidr.IPAddresses(item)
		}
		for _, host := range hosts {
			// Used just to get the exact number of targets
			if _, ok := r.hm.Get(host); ok {
				continue
			}
			numHosts++
			// nolint:errcheck
			r.hm.Set(host, nil)
		}
<<<<<<< HEAD
=======
		numHosts++
		_ = r.hm.Set(host, nil)
>>>>>>> 9b0e6596
	}

	if r.options.ShowStatistics {
		r.stats.AddStatic("hosts", numHosts)
		r.stats.AddStatic("startedAt", time.Now())
		r.stats.AddCounter("requests", 0)
		r.stats.AddCounter("total", uint64(numHosts*len(r.dnsx.Options.QuestionTypes)))
		_ = r.stats.Start(makePrintCallback(), time.Duration(five)*time.Second)
	}

	return nil
}

func makePrintCallback() func(stats clistats.StatisticsClient) {
	builder := &strings.Builder{}
	return func(stats clistats.StatisticsClient) {
		builder.WriteRune('[')
		startedAt, _ := stats.GetStatic("startedAt")
		duration := time.Since(startedAt.(time.Time))
		builder.WriteString(fmtDuration(duration))
		builder.WriteRune(']')

		hosts, _ := stats.GetStatic("hosts")
		builder.WriteString(" | Hosts: ")
		builder.WriteString(clistats.String(hosts))

		requests, _ := stats.GetCounter("requests")
		total, _ := stats.GetCounter("total")

		builder.WriteString(" | RPS: ")
		builder.WriteString(clistats.String(uint64(float64(requests) / duration.Seconds())))

		builder.WriteString(" | Requests: ")
		builder.WriteString(clistats.String(requests))
		builder.WriteRune('/')
		builder.WriteString(clistats.String(total))
		builder.WriteRune(' ')
		builder.WriteRune('(')
		//nolint:gomnd // this is not a magic number
		builder.WriteString(clistats.String(uint64(float64(requests) / float64(total) * 100.0)))
		builder.WriteRune('%')
		builder.WriteRune(')')
		builder.WriteRune('\n')

		fmt.Fprintf(os.Stderr, "%s", builder.String())
		builder.Reset()
	}
}

// Run the internal logic
func (r *Runner) Run() error {
	err := r.prepareInput()
	if err != nil {
		return err
	}

	r.startWorkers()

	r.wgresolveworkers.Wait()

	close(r.outputchan)
	r.wgoutputworker.Wait()

	// we need to restart output
	if r.options.WildcardDomain != "" {
		r.startOutputWorker()
	}
	r.wildcardchan <- struct{}{}
	r.wgwildcardworker.Wait()

	// waiting output worker
	if r.options.WildcardDomain != "" {
		close(r.outputchan)
		r.wgoutputworker.Wait()
	}

	return nil
}

// HandleOutput results
func (r *Runner) HandleOutput() {
	defer r.wgoutputworker.Done()

	// setup output
	var (
		foutput *os.File
		w       *bufio.Writer
	)
	if r.options.OutputFile != "" {
		var err error
		foutput, err = os.Create(r.options.OutputFile)
		if err != nil {
			gologger.Fatal().Msgf("%s\n", err)
		}
		defer foutput.Close() //nolint
		w = bufio.NewWriter(foutput)
		defer w.Flush() //nolint
	}
	for item := range r.outputchan {
		if r.options.OutputFile != "" {
			// uses a buffer to write to file
			_, _ = w.WriteString(item + "\n")
		}
		// otherwise writes sequentially to stdout
		gologger.Silent().Msgf("%s\n", item)
	}
}

func (r *Runner) startOutputWorker() {
	// output worker
	r.outputchan = make(chan string)
	r.wgoutputworker.Add(1)
	go r.HandleOutput()
}

func (r *Runner) startWorkers() {
	go r.InputWorker()

	r.startOutputWorker()
	// resolve workers
	for i := 0; i < r.options.Threads; i++ {
		r.wgresolveworkers.Add(1)
		go r.worker()
	}

	// wildcard worker
	r.wgwildcardworker.Add(1)
	go r.wildcardWorker()
}

func (r *Runner) worker() {
	defer r.wgresolveworkers.Done()

	for domain := range r.workerchan {
		if isURL(domain) {
			domain = extractDomain(domain)
		}
		r.limiter.Take()

		// Ignoring errors as partial results are still good
		dnsData, _ := r.dnsx.QueryMultiple(domain)
		// Just skipping nil responses (in case of critical errors)
		if dnsData == nil {
			continue
		}
		if !r.options.Raw {
			dnsData.Raw = ""
		}

		if r.options.Trace {
			dnsData.TraceData, _ = r.dnsx.Trace(domain)
			if dnsData.TraceData != nil {
				for _, data := range dnsData.TraceData.DNSData {
					if r.options.Raw && data.RawResp != nil {
						rawRespString := data.RawResp.String()
						data.Raw = rawRespString
						// join the whole chain in raw field
						dnsData.Raw += fmt.Sprintln(rawRespString)
					}
					data.RawResp = nil
				}
			}
		}

		// if wildcard filtering just store the data
		if r.options.WildcardDomain != "" {
			_ = r.storeDNSData(dnsData)
			continue
		}
		if r.options.JSON {
			jsons, _ := dnsData.JSON()
			r.outputchan <- jsons
			continue
		}
		if r.options.Raw {
			r.outputchan <- dnsData.Raw
			continue
		}
		if r.options.A {
			r.outputRecordType(domain, dnsData.A)
		}
		if r.options.AAAA {
			r.outputRecordType(domain, dnsData.AAAA)
		}
		if r.options.CNAME {
			r.outputRecordType(domain, dnsData.CNAME)
		}
		if r.options.PTR {
			r.outputRecordType(domain, dnsData.PTR)
		}
		if r.options.MX {
			r.outputRecordType(domain, dnsData.MX)
		}
		if r.options.NS {
			r.outputRecordType(domain, dnsData.NS)
		}
		if r.options.SOA {
			r.outputRecordType(domain, dnsData.SOA)
		}
		if r.options.TXT {
			r.outputRecordType(domain, dnsData.TXT)
		}
	}
}

func (r *Runner) outputRecordType(domain string, items []string) {
	for _, item := range items {
		item = strings.ToLower(item)
		if r.options.ResponseOnly {
			r.outputchan <- item
		} else if r.options.Response {
			r.outputchan <- domain + " [" + item + "]"
		} else {
			// just prints out the domain if it has a record type and exit
			r.outputchan <- domain
			break
		}
	}
}

func (r *Runner) storeDNSData(dnsdata *retryabledns.DNSData) error {
	data, err := dnsdata.Marshal()
	if err != nil {
		return err
	}
	return r.hm.Set(dnsdata.Host, data)
}

// Close running instance
func (r *Runner) Close() {
	_ = r.hm.Close()
}

// TODO - wip - just ignore
func (r *Runner) wildcardWorker() {
	defer r.wgwildcardworker.Done()

	<-r.wildcardchan

	if r.hm == nil {
		return
	}

	wildcards := make(map[string]struct{})
	ipDomain := make(map[string]map[string]struct{})

	// prepare in memory structure similarly to shuffledns
	r.hm.Scan(func(k, v []byte) error {
		var dnsdata retryabledns.DNSData
		err := dnsdata.Unmarshal(v)
		if err != nil {
			// the item has no record - ignore
			return nil
		}

		for _, a := range dnsdata.A {
			_, ok := ipDomain[a]
			if !ok {
				ipDomain[a] = make(map[string]struct{})
			}
			ipDomain[a][string(k)] = struct{}{}
		}

		return nil
	})

	// process all items
	for A, hosts := range ipDomain {
		// We've stumbled upon a wildcard, just ignore it.
		if _, ok := wildcards[A]; ok {
			continue
		}

		// Perform wildcard detection on the ip, if an IP is found in the wildcard
		// we add it to the wildcard map so that further runs don't require such filtering again.
		if len(hosts) >= r.options.WildcardThreshold {
			for host := range hosts {
				isWildcard, ips := r.IsWildcard(host)
				if len(ips) > 0 {
					for ip := range ips {
						// we add the single ip to the wildcard list
						wildcards[ip] = struct{}{}
					}
				}

				if isWildcard {
					// we also mark the original ip as wildcard, since at least once it resolved to this host
					wildcards[A] = struct{}{}
					break
				}
			}
			continue
		}
	}

	seen := make(map[string]struct{})
	// print out valid ones for testing purposes only
	for A, hosts := range ipDomain {
		if _, ok := wildcards[A]; !ok {
			for host := range hosts {
				if _, ok := seen[host]; ok {
					continue
				}
				seen[host] = struct{}{}
				r.outputchan <- host
			}
		}
	}
}<|MERGE_RESOLUTION|>--- conflicted
+++ resolved
@@ -172,15 +172,8 @@
 			if _, ok := r.hm.Get(host); ok {
 				continue
 			}
-			numHosts++
-			// nolint:errcheck
-			r.hm.Set(host, nil)
-		}
-<<<<<<< HEAD
-=======
 		numHosts++
 		_ = r.hm.Set(host, nil)
->>>>>>> 9b0e6596
 	}
 
 	if r.options.ShowStatistics {
